--- conflicted
+++ resolved
@@ -2,12 +2,8 @@
 
 "this is michelle"
 
-<<<<<<< HEAD
-this is helga
-
-this is roshini 
-=======
 "this is helga"
 
 "this is emily"
->>>>>>> 088b52bf
+
+"this is roshini"